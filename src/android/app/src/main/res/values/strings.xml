--- conflicted
+++ resolved
@@ -331,12 +331,9 @@
     <string name="emulation_done">Done</string>
     <string name="emulation_toggle_controls">Toggle Controls</string>
     <string name="emulation_control_scale">Adjust Scale</string>
-<<<<<<< HEAD
     <string name="emulation_control_scale_global">Global Scale</string>
     <string name="emulation_control_scale_reset_all">Reset All</string>
-=======
     <string name="emulation_control_opacity">Adjust Opacity</string>
->>>>>>> 63c15b14
     <string name="emulation_control_joystick_rel_center">Relative Stick Center</string>
     <string name="emulation_control_dpad_slide_enable">D-Pad Sliding</string>
     <string name="emulation_open_settings">Open Settings</string>
