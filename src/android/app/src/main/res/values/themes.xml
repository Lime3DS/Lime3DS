<?xml version="1.0" encoding="utf-8"?>
<resources>

    <style name="Theme.Lime.Splash.Main" parent="Theme.SplashScreen">
<<<<<<< HEAD
        <item name="windowSplashScreenBackground">@color/lime3ds_surface</item>
        <item name="windowSplashScreenAnimatedIcon">@drawable/ic_lime</item>
        <item name="postSplashScreenTheme">@style/Theme.Lime.Main</item>
    </style>

    <style name="Theme.Lime3DS" parent="Theme.Material3.DayNight.NoActionBar">
        <!-- Main theme colors -->
        <item name="colorPrimary">@color/lime3ds_primary</item>
        <item name="colorOnPrimary">@color/lime3ds_onPrimary</item>
        <item name="colorPrimaryContainer">@color/lime3ds_primaryContainer</item>
        <item name="colorOnPrimaryContainer">@color/lime3ds_onPrimaryContainer</item>
        <item name="colorSecondary">@color/lime3ds_secondary</item>
        <item name="colorOnSecondary">@color/lime3ds_onSecondary</item>
        <item name="colorSecondaryContainer">@color/lime3ds_secondaryContainer</item>
        <item name="colorOnSecondaryContainer">@color/lime3ds_onSecondaryContainer</item>
        <item name="colorTertiary">@color/lime3ds_tertiary</item>
        <item name="colorOnTertiary">@color/lime3ds_onTertiary</item>
        <item name="colorTertiaryContainer">@color/lime3ds_tertiaryContainer</item>
        <item name="colorOnTertiaryContainer">@color/lime3ds_onTertiaryContainer</item>
        <item name="colorError">@color/lime3ds_error</item>
        <item name="colorErrorContainer">@color/lime3ds_errorContainer</item>
        <item name="colorOnError">@color/lime3ds_onError</item>
        <item name="colorOnErrorContainer">@color/lime3ds_onErrorContainer</item>
        <item name="android:colorBackground">@color/lime3ds_background</item>
        <item name="colorOnBackground">@color/lime3ds_onBackground</item>
        <item name="colorSurface">@color/lime3ds_surface</item>
        <item name="colorOnSurface">@color/lime3ds_onSurface</item>
        <item name="colorSurfaceVariant">@color/lime3ds_surfaceVariant</item>
        <item name="colorOnSurfaceVariant">@color/lime3ds_onSurfaceVariant</item>
        <item name="colorOutline">@color/lime3ds_outline</item>
        <item name="colorOnSurfaceInverse">@color/lime3ds_inverseOnSurface</item>
        <item name="colorSurfaceInverse">@color/lime3ds_inverseSurface</item>
        <item name="colorPrimaryInverse">@color/lime3ds_inversePrimary</item>
=======
        <item name="windowSplashScreenBackground">@color/lime_surface_blue</item>
        <item name="windowSplashScreenAnimatedIcon">@drawable/ic_lime</item>
        <item name="postSplashScreenTheme">@style/Theme.Lime.Blue</item>
    </style>
>>>>>>> 0a6bea8f

    <style name="Theme.Lime" parent="Theme.Material3.DayNight.NoActionBar">
        <!-- Common theme colors -->
        <item name="colorError">@color/lime_error</item>
        <item name="colorErrorContainer">@color/lime_errorContainer</item>
        <item name="colorOnError">@color/lime_onError</item>
        <item name="colorOnErrorContainer">@color/lime_onErrorContainer</item>
        <item name="android:statusBarColor">@android:color/transparent</item>
        <item name="android:navigationBarColor">@android:color/transparent</item>
<<<<<<< HEAD

        <item name="sliderStyle">@style/Lime3DSSlider</item>

        <item name="android:windowLayoutInDisplayCutoutMode">shortEdges</item>
    </style>

    <!-- Trick for API >= 29 specific changes -->
    <style name="Theme.Lime.Main" parent="Theme.Lime3DS" />
=======
        <item name="sliderStyle">@style/CitraSlider</item>
        <item name="android:windowLayoutInDisplayCutoutMode">shortEdges</item>
    </style>

    <style name="Theme.Lime.Blue" parent="Theme.Lime">
        <!-- Blue theme colors -->
        <item name="colorPrimary">@color/lime_primary_blue</item>
        <item name="colorOnPrimary">@color/lime_onPrimary_blue</item>
        <item name="colorPrimaryContainer">@color/lime_primaryContainer_blue</item>
        <item name="colorOnPrimaryContainer">@color/lime_onPrimaryContainer_blue</item>
        <item name="colorSecondary">@color/lime_secondary_blue</item>
        <item name="colorOnSecondary">@color/lime_onSecondary_blue</item>
        <item name="colorSecondaryContainer">@color/lime_secondaryContainer_blue</item>
        <item name="colorOnSecondaryContainer">@color/lime_onSecondaryContainer_blue</item>
        <item name="colorTertiary">@color/lime_tertiary_blue</item>
        <item name="colorOnTertiary">@color/lime_onTertiary_blue</item>
        <item name="colorTertiaryContainer">@color/lime_tertiaryContainer_blue</item>
        <item name="colorOnTertiaryContainer">@color/lime_onTertiaryContainer_blue</item>
        <item name="android:colorBackground">@color/lime_background_blue</item>
        <item name="colorOnBackground">@color/lime_onBackground_blue</item>
        <item name="colorSurface">@color/lime_surface_blue</item>
        <item name="colorOnSurface">@color/lime_onSurface_blue</item>
        <item name="colorSurfaceVariant">@color/lime_surfaceVariant_blue</item>
        <item name="colorOnSurfaceVariant">@color/lime_onSurfaceVariant_blue</item>
        <item name="colorOutline">@color/lime_outline_blue</item>
        <item name="colorOnSurfaceInverse">@color/lime_inverseOnSurface_blue</item>
        <item name="colorSurfaceInverse">@color/lime_inverseSurface_blue</item>
        <item name="colorPrimaryInverse">@color/lime_inversePrimary_blue</item>
    </style>

    <style name="Theme.Lime.Red" parent="Theme.Lime">
        <!-- Red theme colors -->
        <item name="colorPrimary">@color/lime_primary_red</item>
        <item name="colorOnPrimary">@color/lime_onPrimary_red</item>
        <item name="colorPrimaryContainer">@color/lime_primaryContainer_red</item>
        <item name="colorOnPrimaryContainer">@color/lime_onPrimaryContainer_red</item>
        <item name="colorSecondary">@color/lime_secondary_red</item>
        <item name="colorOnSecondary">@color/lime_onSecondary_red</item>
        <item name="colorSecondaryContainer">@color/lime_secondaryContainer_red</item>
        <item name="colorOnSecondaryContainer">@color/lime_onSecondaryContainer_red</item>
        <item name="colorTertiary">@color/lime_tertiary_red</item>
        <item name="colorOnTertiary">@color/lime_onTertiary_red</item>
        <item name="colorTertiaryContainer">@color/lime_tertiaryContainer_red</item>
        <item name="colorOnTertiaryContainer">@color/lime_onTertiaryContainer_red</item>
        <item name="android:colorBackground">@color/lime_background_red</item>
        <item name="colorOnBackground">@color/lime_onBackground_red</item>
        <item name="colorSurface">@color/lime_surface_red</item>
        <item name="colorOnSurface">@color/lime_onSurface_red</item>
        <item name="colorSurfaceVariant">@color/lime_surfaceVariant_red</item>
        <item name="colorOnSurfaceVariant">@color/lime_onSurfaceVariant_red</item>
        <item name="colorOutline">@color/lime_outline_red</item>
        <item name="colorOnSurfaceInverse">@color/lime_inverseOnSurface_red</item>
        <item name="colorSurfaceInverse">@color/lime_inverseSurface_red</item>
        <item name="colorPrimaryInverse">@color/lime_inversePrimary_red</item>
    </style>

    <style name="Theme.Lime.Green" parent="Theme.Lime">
        <!-- Green theme colors -->
        <item name="colorPrimary">@color/lime_primary_green</item>
        <item name="colorOnPrimary">@color/lime_onPrimary_green</item>
        <item name="colorPrimaryContainer">@color/lime_primaryContainer_green</item>
        <item name="colorOnPrimaryContainer">@color/lime_onPrimaryContainer_green</item>
        <item name="colorSecondary">@color/lime_secondary_green</item>
        <item name="colorOnSecondary">@color/lime_onSecondary_green</item>
        <item name="colorSecondaryContainer">@color/lime_secondaryContainer_green</item>
        <item name="colorOnSecondaryContainer">@color/lime_onSecondaryContainer_green</item>
        <item name="colorTertiary">@color/lime_tertiary_green</item>
        <item name="colorOnTertiary">@color/lime_onTertiary_green</item>
        <item name="colorTertiaryContainer">@color/lime_tertiaryContainer_green</item>
        <item name="colorOnTertiaryContainer">@color/lime_onTertiaryContainer_green</item>
        <item name="android:colorBackground">@color/lime_background_green</item>
        <item name="colorOnBackground">@color/lime_onBackground_green</item>
        <item name="colorSurface">@color/lime_surface_green</item>
        <item name="colorOnSurface">@color/lime_onSurface_green</item>
        <item name="colorSurfaceVariant">@color/lime_surfaceVariant_green</item>
        <item name="colorOnSurfaceVariant">@color/lime_onSurfaceVariant_green</item>
        <item name="colorOutline">@color/lime_outline_green</item>
        <item name="colorOnSurfaceInverse">@color/lime_inverseOnSurface_green</item>
        <item name="colorSurfaceInverse">@color/lime_inverseSurface_green</item>
        <item name="colorPrimaryInverse">@color/lime_inversePrimary_green</item>
    </style>

    <style name="Theme.Lime.Orange" parent="Theme.Lime">
        <!-- Orange theme colors -->
        <item name="colorPrimary">@color/lime_primary_orange</item>
        <item name="colorOnPrimary">@color/lime_onPrimary_orange</item>
        <item name="colorPrimaryContainer">@color/lime_primaryContainer_orange</item>
        <item name="colorOnPrimaryContainer">@color/lime_onPrimaryContainer_orange</item>
        <item name="colorSecondary">@color/lime_secondary_orange</item>
        <item name="colorOnSecondary">@color/lime_onSecondary_orange</item>
        <item name="colorSecondaryContainer">@color/lime_secondaryContainer_orange</item>
        <item name="colorOnSecondaryContainer">@color/lime_onSecondaryContainer_orange</item>
        <item name="colorTertiary">@color/lime_tertiary_orange</item>
        <item name="colorOnTertiary">@color/lime_onTertiary_orange</item>
        <item name="colorTertiaryContainer">@color/lime_tertiaryContainer_orange</item>
        <item name="colorOnTertiaryContainer">@color/lime_onTertiaryContainer_orange</item>
        <item name="android:colorBackground">@color/lime_background_orange</item>
        <item name="colorOnBackground">@color/lime_onBackground_orange</item>
        <item name="colorSurface">@color/lime_surface_orange</item>
        <item name="colorOnSurface">@color/lime_onSurface_orange</item>
        <item name="colorSurfaceVariant">@color/lime_surfaceVariant_orange</item>
        <item name="colorOnSurfaceVariant">@color/lime_onSurfaceVariant_orange</item>
        <item name="colorOutline">@color/lime_outline_orange</item>
        <item name="colorOnSurfaceInverse">@color/lime_inverseOnSurface_orange</item>
        <item name="colorSurfaceInverse">@color/lime_inverseSurface_orange</item>
        <item name="colorPrimaryInverse">@color/lime_inversePrimary_orange</item>
    </style>
>>>>>>> 0a6bea8f

    <style name="Theme.Lime.Yellow" parent="Theme.Lime">
        <!-- Yellow theme colors -->
        <item name="colorPrimary">@color/lime_primary_yellow</item>
        <item name="colorOnPrimary">@color/lime_onPrimary_yellow</item>
        <item name="colorPrimaryContainer">@color/lime_primaryContainer_yellow</item>
        <item name="colorOnPrimaryContainer">@color/lime_onPrimaryContainer_yellow</item>
        <item name="colorSecondary">@color/lime_secondary_yellow</item>
        <item name="colorOnSecondary">@color/lime_onSecondary_yellow</item>
        <item name="colorSecondaryContainer">@color/lime_secondaryContainer_yellow</item>
        <item name="colorOnSecondaryContainer">@color/lime_onSecondaryContainer_yellow</item>
        <item name="colorTertiary">@color/lime_tertiary_yellow</item>
        <item name="colorOnTertiary">@color/lime_onTertiary_yellow</item>
        <item name="colorTertiaryContainer">@color/lime_tertiaryContainer_yellow</item>
        <item name="colorOnTertiaryContainer">@color/lime_onTertiaryContainer_yellow</item>
        <item name="android:colorBackground">@color/lime_background_yellow</item>
        <item name="colorOnBackground">@color/lime_onBackground_yellow</item>
        <item name="colorSurface">@color/lime_surface_yellow</item>
        <item name="colorOnSurface">@color/lime_onSurface_yellow</item>
        <item name="colorSurfaceVariant">@color/lime_surfaceVariant_yellow</item>
        <item name="colorOnSurfaceVariant">@color/lime_onSurfaceVariant_yellow</item>
        <item name="colorOutline">@color/lime_outline_yellow</item>
        <item name="colorOnSurfaceInverse">@color/lime_inverseOnSurface_yellow</item>
        <item name="colorSurfaceInverse">@color/lime_inverseSurface_yellow</item>
        <item name="colorPrimaryInverse">@color/lime_inversePrimary_yellow</item>
    </style>

    <style name="Theme.Lime.Violet" parent="Theme.Lime">
        <!-- Violet theme colors -->
        <item name="colorPrimary">@color/lime_primary_violet</item>
        <item name="colorOnPrimary">@color/lime_onPrimary_violet</item>
        <item name="colorPrimaryContainer">@color/lime_primaryContainer_violet</item>
        <item name="colorOnPrimaryContainer">@color/lime_onPrimaryContainer_violet</item>
        <item name="colorSecondary">@color/lime_secondary_violet</item>
        <item name="colorOnSecondary">@color/lime_onSecondary_violet</item>
        <item name="colorSecondaryContainer">@color/lime_secondaryContainer_violet</item>
        <item name="colorOnSecondaryContainer">@color/lime_onSecondaryContainer_violet</item>
        <item name="colorTertiary">@color/lime_tertiary_violet</item>
        <item name="colorOnTertiary">@color/lime_onTertiary_violet</item>
        <item name="colorTertiaryContainer">@color/lime_tertiaryContainer_violet</item>
        <item name="colorOnTertiaryContainer">@color/lime_onTertiaryContainer_violet</item>
        <item name="android:colorBackground">@color/lime_background_violet</item>
        <item name="colorOnBackground">@color/lime_onBackground_violet</item>
        <item name="colorSurface">@color/lime_surface_violet</item>
        <item name="colorOnSurface">@color/lime_onSurface_violet</item>
        <item name="colorSurfaceVariant">@color/lime_surfaceVariant_violet</item>
        <item name="colorOnSurfaceVariant">@color/lime_onSurfaceVariant_violet</item>
        <item name="colorOutline">@color/lime_outline_violet</item>
        <item name="colorOnSurfaceInverse">@color/lime_inverseOnSurface_violet</item>
        <item name="colorSurfaceInverse">@color/lime_inverseSurface_violet</item>
        <item name="colorPrimaryInverse">@color/lime_inversePrimary_violet</item>
    </style>

    <style name="Theme.Lime.Cyan" parent="Theme.Lime">
        <!-- Cyan theme colors -->
        <item name="colorPrimary">@color/lime_primary_cyan</item>
        <item name="colorOnPrimary">@color/lime_onPrimary_cyan</item>
        <item name="colorPrimaryContainer">@color/lime_primaryContainer_cyan</item>
        <item name="colorOnPrimaryContainer">@color/lime_onPrimaryContainer_cyan</item>
        <item name="colorSecondary">@color/lime_secondary_cyan</item>
        <item name="colorOnSecondary">@color/lime_onSecondary_cyan</item>
        <item name="colorSecondaryContainer">@color/lime_secondaryContainer_cyan</item>
        <item name="colorOnSecondaryContainer">@color/lime_onSecondaryContainer_cyan</item>
        <item name="colorTertiary">@color/lime_tertiary_cyan</item>
        <item name="colorOnTertiary">@color/lime_onTertiary_cyan</item>
        <item name="colorTertiaryContainer">@color/lime_tertiaryContainer_cyan</item>
        <item name="colorOnTertiaryContainer">@color/lime_onTertiaryContainer_cyan</item>
        <item name="android:colorBackground">@color/lime_background_cyan</item>
        <item name="colorOnBackground">@color/lime_onBackground_cyan</item>
        <item name="colorSurface">@color/lime_surface_cyan</item>
        <item name="colorOnSurface">@color/lime_onSurface_cyan</item>
        <item name="colorSurfaceVariant">@color/lime_surfaceVariant_cyan</item>
        <item name="colorOnSurfaceVariant">@color/lime_onSurfaceVariant_cyan</item>
        <item name="colorOutline">@color/lime_outline_cyan</item>
        <item name="colorOnSurfaceInverse">@color/lime_inverseOnSurface_cyan</item>
        <item name="colorSurfaceInverse">@color/lime_inverseSurface_cyan</item>
        <item name="colorPrimaryInverse">@color/lime_inversePrimary_cyan</item>
    </style>

    <style name="Theme.Lime.Gray" parent="Theme.Lime">
    <!-- Gray Theme Colors -->
        <item name="colorPrimary">@color/lime_primary_gray</item>
        <item name="colorOnPrimary">@color/lime_onPrimary_gray</item>
        <item name="colorPrimaryContainer">@color/lime_primaryContainer_gray</item>
        <item name="colorOnPrimaryContainer">@color/lime_onPrimaryContainer_gray</item>
        <item name="colorSecondary">@color/lime_secondary_gray</item>
        <item name="colorOnSecondary">@color/lime_onSecondary_gray</item>
        <item name="colorSecondaryContainer">@color/lime_secondaryContainer_gray</item>
        <item name="colorOnSecondaryContainer">@color/lime_onSecondaryContainer_gray</item>
        <item name="colorTertiary">@color/lime_tertiary_gray</item>
        <item name="colorOnTertiary">@color/lime_onTertiary_gray</item>
        <item name="colorTertiaryContainer">@color/lime_tertiaryContainer_gray</item>
        <item name="colorOnTertiaryContainer">@color/lime_onTertiaryContainer_gray</item>
        <item name="android:colorBackground">@color/lime_background_gray</item>
        <item name="colorOnBackground">@color/lime_onBackground_gray</item>
        <item name="colorSurface">@color/lime_surface_gray</item>
        <item name="colorOnSurface">@color/lime_onSurface_gray</item>
        <item name="colorSurfaceVariant">@color/lime_surfaceVariant_gray</item>
        <item name="colorOnSurfaceVariant">@color/lime_onSurfaceVariant_gray</item>
        <item name="colorOutline">@color/lime_outline_gray</item>
        <item name="colorOnSurfaceInverse">@color/lime_inverseOnSurface_gray</item>
        <item name="colorSurfaceInverse">@color/lime_inverseSurface_gray</item>
        <item name="colorPrimaryInverse">@color/lime_inversePrimary_gray</item>
    </style>

    <style name="Theme.Lime.Pink" parent="Theme.Lime">
    <!-- Pink Theme Colors -->
        <item name="colorPrimary">@color/lime_primary_pink</item>
        <item name="colorOnPrimary">@color/lime_onPrimary_pink</item>
        <item name="colorPrimaryContainer">@color/lime_primaryContainer_pink</item>
        <item name="colorOnPrimaryContainer">@color/lime_onPrimaryContainer_pink</item>
        <item name="colorSecondary">@color/lime_secondary_pink</item>
        <item name="colorOnSecondary">@color/lime_onSecondary_pink</item>
        <item name="colorSecondaryContainer">@color/lime_secondaryContainer_pink</item>
        <item name="colorOnSecondaryContainer">@color/lime_onSecondaryContainer_pink</item>
        <item name="colorTertiary">@color/lime_tertiary_pink</item>
        <item name="colorOnTertiary">@color/lime_onTertiary_pink</item>
        <item name="colorTertiaryContainer">@color/lime_tertiaryContainer_pink</item>
        <item name="colorOnTertiaryContainer">@color/lime_onTertiaryContainer_pink</item>
        <item name="android:colorBackground">@color/lime_background_pink</item>
        <item name="colorOnBackground">@color/lime_onBackground_pink</item>
        <item name="colorSurface">@color/lime_surface_pink</item>
        <item name="colorOnSurface">@color/lime_onSurface_pink</item>
        <item name="colorSurfaceVariant">@color/lime_surfaceVariant_pink</item>
        <item name="colorOnSurfaceVariant">@color/lime_onSurfaceVariant_pink</item>
        <item name="colorOutline">@color/lime_outline_pink</item>
        <item name="colorOnSurfaceInverse">@color/lime_inverseOnSurface_pink</item>
        <item name="colorSurfaceInverse">@color/lime_inverseSurface_pink</item>
        <item name="colorPrimaryInverse">@color/lime_inversePrimary_pink</item>
    </style>
</resources><|MERGE_RESOLUTION|>--- conflicted
+++ resolved
@@ -2,46 +2,10 @@
 <resources>
 
     <style name="Theme.Lime.Splash.Main" parent="Theme.SplashScreen">
-<<<<<<< HEAD
-        <item name="windowSplashScreenBackground">@color/lime3ds_surface</item>
-        <item name="windowSplashScreenAnimatedIcon">@drawable/ic_lime</item>
-        <item name="postSplashScreenTheme">@style/Theme.Lime.Main</item>
-    </style>
-
-    <style name="Theme.Lime3DS" parent="Theme.Material3.DayNight.NoActionBar">
-        <!-- Main theme colors -->
-        <item name="colorPrimary">@color/lime3ds_primary</item>
-        <item name="colorOnPrimary">@color/lime3ds_onPrimary</item>
-        <item name="colorPrimaryContainer">@color/lime3ds_primaryContainer</item>
-        <item name="colorOnPrimaryContainer">@color/lime3ds_onPrimaryContainer</item>
-        <item name="colorSecondary">@color/lime3ds_secondary</item>
-        <item name="colorOnSecondary">@color/lime3ds_onSecondary</item>
-        <item name="colorSecondaryContainer">@color/lime3ds_secondaryContainer</item>
-        <item name="colorOnSecondaryContainer">@color/lime3ds_onSecondaryContainer</item>
-        <item name="colorTertiary">@color/lime3ds_tertiary</item>
-        <item name="colorOnTertiary">@color/lime3ds_onTertiary</item>
-        <item name="colorTertiaryContainer">@color/lime3ds_tertiaryContainer</item>
-        <item name="colorOnTertiaryContainer">@color/lime3ds_onTertiaryContainer</item>
-        <item name="colorError">@color/lime3ds_error</item>
-        <item name="colorErrorContainer">@color/lime3ds_errorContainer</item>
-        <item name="colorOnError">@color/lime3ds_onError</item>
-        <item name="colorOnErrorContainer">@color/lime3ds_onErrorContainer</item>
-        <item name="android:colorBackground">@color/lime3ds_background</item>
-        <item name="colorOnBackground">@color/lime3ds_onBackground</item>
-        <item name="colorSurface">@color/lime3ds_surface</item>
-        <item name="colorOnSurface">@color/lime3ds_onSurface</item>
-        <item name="colorSurfaceVariant">@color/lime3ds_surfaceVariant</item>
-        <item name="colorOnSurfaceVariant">@color/lime3ds_onSurfaceVariant</item>
-        <item name="colorOutline">@color/lime3ds_outline</item>
-        <item name="colorOnSurfaceInverse">@color/lime3ds_inverseOnSurface</item>
-        <item name="colorSurfaceInverse">@color/lime3ds_inverseSurface</item>
-        <item name="colorPrimaryInverse">@color/lime3ds_inversePrimary</item>
-=======
         <item name="windowSplashScreenBackground">@color/lime_surface_blue</item>
         <item name="windowSplashScreenAnimatedIcon">@drawable/ic_lime</item>
         <item name="postSplashScreenTheme">@style/Theme.Lime.Blue</item>
     </style>
->>>>>>> 0a6bea8f
 
     <style name="Theme.Lime" parent="Theme.Material3.DayNight.NoActionBar">
         <!-- Common theme colors -->
@@ -51,16 +15,6 @@
         <item name="colorOnErrorContainer">@color/lime_onErrorContainer</item>
         <item name="android:statusBarColor">@android:color/transparent</item>
         <item name="android:navigationBarColor">@android:color/transparent</item>
-<<<<<<< HEAD
-
-        <item name="sliderStyle">@style/Lime3DSSlider</item>
-
-        <item name="android:windowLayoutInDisplayCutoutMode">shortEdges</item>
-    </style>
-
-    <!-- Trick for API >= 29 specific changes -->
-    <style name="Theme.Lime.Main" parent="Theme.Lime3DS" />
-=======
         <item name="sliderStyle">@style/CitraSlider</item>
         <item name="android:windowLayoutInDisplayCutoutMode">shortEdges</item>
     </style>
@@ -168,7 +122,6 @@
         <item name="colorSurfaceInverse">@color/lime_inverseSurface_orange</item>
         <item name="colorPrimaryInverse">@color/lime_inversePrimary_orange</item>
     </style>
->>>>>>> 0a6bea8f
 
     <style name="Theme.Lime.Yellow" parent="Theme.Lime">
         <!-- Yellow theme colors -->
