#!/bin/sh -ex

mkdir build && cd build
cmake .. -G Ninja \
    -DCMAKE_BUILD_TYPE=Release \
    -DCMAKE_C_COMPILER_LAUNCHER=ccache \
    -DCMAKE_CXX_COMPILER_LAUNCHER=ccache \
    -DENABLE_QT_TRANSLATION=ON \
<<<<<<< HEAD
    -DLIME3DS_ENABLE_COMPATIBILITY_REPORTING=ON \
    -DENABLE_COMPATIBILITY_LIST_DOWNLOAD=ON \
=======
>>>>>>> 0a6bea8f
    -DUSE_DISCORD_PRESENCE=ON
ninja
ninja bundle
strip -s bundle/*.exe

ccache -s -v

ctest -VV -C Release || echo "::error ::Test error occurred on Windows build"<|MERGE_RESOLUTION|>--- conflicted
+++ resolved
@@ -6,11 +6,6 @@
     -DCMAKE_C_COMPILER_LAUNCHER=ccache \
     -DCMAKE_CXX_COMPILER_LAUNCHER=ccache \
     -DENABLE_QT_TRANSLATION=ON \
-<<<<<<< HEAD
-    -DLIME3DS_ENABLE_COMPATIBILITY_REPORTING=ON \
-    -DENABLE_COMPATIBILITY_LIST_DOWNLOAD=ON \
-=======
->>>>>>> 0a6bea8f
     -DUSE_DISCORD_PRESENCE=ON
 ninja
 ninja bundle
